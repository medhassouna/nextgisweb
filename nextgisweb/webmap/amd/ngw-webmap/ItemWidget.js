--- conflicted
+++ resolved
@@ -22,12 +22,6 @@
     "dijit/registry",
     "dijit/Dialog",
     "dijit/form/Button",
-<<<<<<< HEAD
-    "dijit/form/ToggleButton",
-    "dijit/form/CheckBox",
-    "dijit/layout/BorderContainer",
-    "dojox/layout/TableContainer",
-=======
     "dijit/form/CheckBox",
     "dijit/layout/BorderContainer",
     "dojox/layout/TableContainer",
@@ -35,7 +29,6 @@
     "dgrid/Keyboard",
     "dgrid/extensions/DnD",
     "dgrid/extensions/DijitRegistry",
->>>>>>> fd131d5c
     "ngw/route",
     "ngw-resource/serialize",
     "ngw-resource/ResourcePicker",
@@ -82,12 +75,6 @@
     registry,
     Dialog,
     Button,
-<<<<<<< HEAD
-    ToggleButton,
-    CheckBox,
-    BorderContainer,
-    TableContainer,
-=======
     CheckBox,
     BorderContainer,
     TableContainer,
@@ -95,7 +82,6 @@
     Keyboard,
     DnD,
     DijitRegistry,
->>>>>>> fd131d5c
     route,
     serialize,
     ResourcePicker,
@@ -104,10 +90,6 @@
     template,
     settings
 ) {
-<<<<<<< HEAD
-    var LayerOrder = declare([Dialog], {
-        title: i18n.gettext("Layer order"),
-=======
     var OrderedStore = declare([Memory, OrderedStoreMixin]);
 
     var OrdinalWidget = declare([Grid, DnD, Keyboard, DijitRegistry]);
@@ -117,32 +99,10 @@
         ordinal: "position",
         layerOrdinal: "draw_order_position",
         labelField: "label",
->>>>>>> fd131d5c
 
         constructor: function (kwargs) {
             declare.safeMixin(this, kwargs);
 
-<<<<<<< HEAD
-            this.itemModel = new TreeStoreModel({
-                store: this.store,
-                query: {}
-            });
-
-            this.tree = new Tree({
-                model: this.itemModel,
-                persist: false,
-                showRoot: false,
-                betweenThreshold: 5,
-                dndController: dndSource,
-                class: "layer-order__tree",
-                getLabel: function (item) {
-                    return item.display_name;
-                },
-                checkItemAcceptance: function (node, source, position) {
-                    return position !== "over";
-                }
-            });
-=======
             this.ordinalWidget = new OrdinalWidget({
                 region: "center",
                 columns: [{
@@ -156,7 +116,6 @@
             aspect.after(this.store, "onNew", lang.hitch(this, this.setOrdinalWidgetStore));
             aspect.after(this.store, "onDelete", lang.hitch(this, this.setOrdinalWidgetStore));
             aspect.after(this.store, "onSet", lang.hitch(this, this.setOrdinalWidgetStore));
->>>>>>> fd131d5c
         },
 
         buildRendering: function () {
@@ -167,13 +126,7 @@
                 class: "layer-order"
             }).placeAt(this);
 
-<<<<<<< HEAD
-            this.tree.set("region", "center");
-            domClass.add(this.tree.domNode, "layer-order__tree--faded");
-            this.tree.placeAt(this.container);
-=======
             domConstruct.place(this.ordinalWidget.domNode, this.container.domNode);
->>>>>>> fd131d5c
 
             this.actionBar = domConstruct.create("div", {
                 class: "dijitDialogPaneActionBar"
@@ -183,31 +136,18 @@
                 style: "float: left; margin-top: 3px"
             }, this.actionBar);
 
-<<<<<<< HEAD
-            this.state =  new CheckBox({
-                id: "layerOrderEnabled",
-                name: "layerOrderEnabled"
-            }).placeAt(this.checkboxContainer);
-            this.state.startup();
-=======
             this.enabled =  new CheckBox({
                 id: "layerOrderEnabled",
                 name: "layerOrderEnabled"
             }).placeAt(this.checkboxContainer);
->>>>>>> fd131d5c
 
             this.checkboxContainer.appendChild(domConstruct.create("label", {
                 for : "layerOrderEnabled",
                 style: "vertical-align: middle; padding-left: 4px;",
-                innerHTML: i18n.gettext("Enabled")
+                innerHTML: i18n.gettext("Use on the map")
             }));
 
             this.btnOk = new Button({
-<<<<<<< HEAD
-                label: i18n.gettext("OK"),
-                onClick: lang.hitch(this, this.hide)
-            }).placeAt(this.actionBar);
-=======
                 label: i18n.gettext("Save"),
                 onClick: lang.hitch(this, this.save)
             }).placeAt(this.actionBar);
@@ -292,7 +232,6 @@
                     this.hide();
                 }
             });
->>>>>>> fd131d5c
         }
     });
 
@@ -343,12 +282,8 @@
             });
 
             this.layerOrder = new LayerOrder({
-<<<<<<< HEAD
-                store: this.itemStore
-=======
                 store: this.itemStore,
                 widget: this
->>>>>>> fd131d5c
             });
         },
 
@@ -409,10 +344,7 @@
             this.btnLayerOrder.on("click", lang.hitch(this, function () {
                 this.layerOrder.show();
             }));
-<<<<<<< HEAD
-=======
-
->>>>>>> fd131d5c
+
             this.widgetTree.watch("selectedItem", function (attr, oldValue, newValue) {
                 if (newValue) {
                     // При изменении выделенного элемента перенесем значения в виджеты
@@ -527,11 +459,7 @@
             }
 
             data.webmap.root_item = traverse(this.itemModel.root);
-<<<<<<< HEAD
-            data.webmap.layer_order_enabled = this.layerOrder.state.set("checked");
-=======
             data.webmap.draw_order_enabled = this.layerOrder.enabled.get("checked");
->>>>>>> fd131d5c
         },
 
         deserializeInMixin: function (data) {
@@ -554,11 +482,7 @@
                 }, widget);
             }
             traverse(value, this.itemModel.root);
-<<<<<<< HEAD
-            this.layerOrder.state.set("checked", data.webmap.layer_order_enabled);
-=======
             this.layerOrder.enabled.set("checked", data.webmap.draw_order_enabled);
->>>>>>> fd131d5c
         },
 
         iurl: function (id) {
