--- conflicted
+++ resolved
@@ -37,11 +37,7 @@
                 data-dojo-attach-point="btnLayerOrder"
                 data-dojo-props="iconClass: 'dijitEditorIcon dijitEditorIconSelectAll'"
                 style="float:right"
-<<<<<<< HEAD
-                class="dijitButton--signal dijitButton--signal-active">
-=======
                 class="dijitButton--signal">
->>>>>>> fd131d5c
                 {{gettext 'Layer order'}}
             </div>
 
