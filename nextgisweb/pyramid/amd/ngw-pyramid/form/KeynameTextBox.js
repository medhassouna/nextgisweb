--- conflicted
+++ resolved
@@ -5,13 +5,9 @@
     return declare([ValidationTextBox], {
 
         preamble: function (kwArgs) {
-<<<<<<< HEAD
-            kwArgs.pattern = '[A-Za-z][A-Za-z0-9_\\-]*';
-=======
             if (kwArgs.pattern === undefined) {
                 kwArgs.pattern = '[A-z][A-z0-9_\\-]*';
             }
->>>>>>> 3c35dc46
         },
 
         _getValueAttr: function () {
