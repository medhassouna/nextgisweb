# -*- coding: utf-8 -*-
from __future__ import division, absolute_import, print_function, unicode_literals
from collections import OrderedDict

from passlib.hash import sha256_crypt
import sqlalchemy as sa
import sqlalchemy.orm as orm

from ..models import declarative_base
from ..compat import lru_cache
import six

Base = declarative_base()

tab_group_user = sa.Table(
    'auth_group_user', Base.metadata,
    sa.Column(
        'group_id', sa.Integer,
        sa.ForeignKey('auth_group.principal_id'),
        primary_key=True
    ),
    sa.Column(
        'user_id', sa.Integer,
        sa.ForeignKey('auth_user.principal_id'),
        primary_key=True
    )
)


class Principal(Base):
    __tablename__ = 'auth_principal'

    id = sa.Column(sa.Integer, sa.Sequence('principal_seq'), primary_key=True)
    cls = sa.Column(sa.Unicode(1), nullable=False)
    system = sa.Column(sa.Boolean, nullable=False, default=False)
    display_name = sa.Column(sa.Unicode, nullable=False)
    description = sa.Column(sa.Unicode)

    __mapper_args__ = dict(
        polymorphic_on=cls,
        with_polymorphic='*'
    )


class User(Principal):
    __tablename__ = 'auth_user'

    principal_id = sa.Column(
        sa.Integer, sa.Sequence('principal_seq'),
        sa.ForeignKey(Principal.id), primary_key=True)
    keyname = sa.Column(sa.Unicode, unique=True)
    superuser = sa.Column(sa.Boolean, nullable=False, default=False)
    disabled = sa.Column(sa.Boolean, nullable=False, default=False)
    password_hash = sa.Column(sa.Unicode)
<<<<<<< HEAD
    last_activity = sa.Column(sa.DateTime)
=======
    oauth_subject = sa.Column(sa.Unicode, unique=True)
>>>>>>> 25e231c1

    __mapper_args__ = dict(polymorphic_identity='U')

    principal = orm.relationship(Principal)

    def __init__(self, password=None, **kwargs):
        super(Principal, self).__init__(**kwargs)
        if password:
            self.password = password

    def __str__(self):
        return self.display_name

    def __unicode__(self):
        return self.__str__()

    def compare(self, other):
        """ Compare two users regarding special users """

        # If neither user is special use regular comparison
        if not self.system and not other.system:
            return self.principal_id == other.principal_id

        elif self.system:
            a, b = self, other

        elif other.system:
            a, b = other, self

        # Now a - special user, b - common

        if a.keyname == 'everyone':
            return True

        elif a.keyname == 'authenticated':
            return b.keyname != 'guest'

        elif b.keyname == 'authenticated':
            return a.keyname != 'guest'

        else:
            return a.principal_id == b.principal_id and a.principal_id is not None

    @property
    def is_administrator(self):
        """ Is user member of 'administrators' """
        if self.principal_id is None:
            return False

        # To reduce number of DB requests, cache
        # 'administrators' group in the instance
        if not hasattr(self, '_admins'):
            self._admins = Group.filter_by(keyname='administrators').one()

        return any([
            user for user in self._admins.members
            if user.principal_id == self.principal_id])

    @property
    def password(self):
        return PasswordHashValue(self.password_hash)

    @password.setter # NOQA
    def password(self, value):
        self.password_hash = sha256_crypt.encrypt(value)

    def serialize(self):
        return OrderedDict((
            ('id', self.id),
            ('system', self.system),
            ('display_name', self.display_name),
            ('description', self.description),
            ('keyname', self.keyname),
            ('superuser', self.superuser),
            ('disabled', self.disabled),
            ('member_of', [g.id for g in self.member_of])
        ))

    def deserialize(self, data):
        attrs = ('display_name', 'description', 'keyname',
                 'superuser', 'disabled', 'password')
        for a in attrs:
            if a in data:
                setattr(self, a, data[a])

        if 'member_of' in data:
            self.member_of = [Group.filter_by(id=gid).one()
                              for gid in data['member_of']]

    @classmethod
    def by_keyname(cls, keyname):
        return cls.filter_by(keyname=keyname).one()


class Group(Principal):
    __tablename__ = 'auth_group'

    principal_id = sa.Column(
        sa.Integer, sa.Sequence('principal_seq'),
        sa.ForeignKey(Principal.id), primary_key=True)
    keyname = sa.Column(sa.Unicode, unique=True)
    register = sa.Column(sa.Boolean, nullable=False, default=False)

    members = orm.relationship(
        User, secondary=tab_group_user,
        backref=orm.backref('member_of'))

    __mapper_args__ = dict(polymorphic_identity='G')

    principal = orm.relationship(Principal)

    def __str__(self):
        return self.display_name

    def __unicode__(self):
        return self.__str__()

    def is_member(self, user):
        if self.keyname == 'authorized':
            return user is not None and user.keyname != 'guest'

        elif self.keyname == 'everyone':
            return user is not None

        else:
            return user in self.members

    def serialize(self):
        return OrderedDict((
            ('id', self.id),
            ('system', self.system),
            ('display_name', self.display_name),
            ('description', self.description),
            ('keyname', self.keyname),
            ('register', self.register),
            ('members', [u.id for u in self.members])
        ))

    def deserialize(self, data):
        attrs = ('display_name', 'description', 'keyname', 'register')
        for a in attrs:
            if a in data:
                setattr(self, a, data[a])

        if 'members' in data:
            self.members = [User.filter_by(id=uid).one()
                            for uid in data['members']]


@lru_cache(maxsize=256)
def _password_hash_cache(a, b):
    result = sha256_crypt.verify(a, b)
    if not result:
        # Prevent caching with ValueError
        raise ValueError()
    return result


class PasswordHashValue(object):
    """ Automatic password hashes comparison class """

    def __init__(self, value):
        self.value = value

    def __eq__(self, other):
        if self.value is None:
            return False
        elif isinstance(other, six.string_types):
            try:
                return _password_hash_cache(other, self.value)
            except ValueError:
                # Cache prevention with ValueError
                return False
        else:
            raise NotImplementedError()


class UserDisabled(Exception):
    """ Requested user is blocked """<|MERGE_RESOLUTION|>--- conflicted
+++ resolved
@@ -52,11 +52,8 @@
     superuser = sa.Column(sa.Boolean, nullable=False, default=False)
     disabled = sa.Column(sa.Boolean, nullable=False, default=False)
     password_hash = sa.Column(sa.Unicode)
-<<<<<<< HEAD
+    oauth_subject = sa.Column(sa.Unicode, unique=True)
     last_activity = sa.Column(sa.DateTime)
-=======
-    oauth_subject = sa.Column(sa.Unicode, unique=True)
->>>>>>> 25e231c1
 
     __mapper_args__ = dict(polymorphic_identity='U')
 
