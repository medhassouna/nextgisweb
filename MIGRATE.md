`-- example of upgrade command. migration.sql have to consist below sql commands`

`-- psql -d <database_name> -h 192.168.250.1 -U ngw_admin -a -f migration.sql`

<<<<<<< HEAD
#### (2019-05-16)

```sql
ALTER TABLE public.webmap ADD COLUMN editable boolean DEFAULT FALSE;
=======
#### (2019-05-30)

```sql

ALTER TABLE srs ALTER COLUMN id DROP DEFAULT;
DROP SEQUENCE srs_id_seq;
ALTER TABLE srs ADD COLUMN auth_name character varying;
ALTER TABLE srs ADD COLUMN auth_srid integer;
ALTER TABLE srs ADD COLUMN wkt character varying NOT NULL DEFAULT ''; 

CREATE OR REPLACE FUNCTION srs_spatial_ref_sys_sync() RETURNS TRIGGER
LANGUAGE 'plpgsql' AS $BODY$
BEGIN
    IF TG_OP = 'INSERT' OR TG_OP = 'UPDATE' THEN
        -- Update existing spatial_ref_sys row
        UPDATE spatial_ref_sys SET
        auth_name = NEW.auth_name, auth_srid = NEW.auth_srid,
        srtext = NEW.wkt, proj4text = NULL
        WHERE srid = NEW.id;
        
        -- Insert if missing
        INSERT INTO spatial_ref_sys (srid, auth_name, auth_srid, srtext, proj4text)
        SELECT NEW.id, NEW.auth_name, NEW.auth_srid, NEW.wkt, NULL
        WHERE NOT EXISTS(SELECT * FROM spatial_ref_sys WHERE srid = NEW.id);

        RETURN NEW;
    END IF;
    
    IF TG_OP = 'DELETE' THEN
        -- Delete existing row
        DELETE FROM spatial_ref_sys WHERE srid = OLD.id;
        RETURN OLD;
    END IF;

END
$BODY$;

TRUNCATE TABLE spatial_ref_sys;

DROP TRIGGER IF EXISTS spatial_ref_sys ON srs;
CREATE TRIGGER spatial_ref_sys AFTER INSERT OR UPDATE OR DELETE ON srs
    FOR EACH ROW EXECUTE PROCEDURE srs_spatial_ref_sys_sync();

UPDATE srs SET
  auth_name = 'EPSG', auth_srid = 3857,
  wkt = 'PROJCS["WGS 84 / Pseudo-Mercator",GEOGCS["WGS 84",DATUM["WGS_1984",SPHEROID["WGS 84",6378137,298.257223563,AUTHORITY["EPSG","7030"]],AUTHORITY["EPSG","6326"]],PRIMEM["Greenwich",0,AUTHORITY["EPSG","8901"]],UNIT["degree",0.0174532925199433,AUTHORITY["EPSG","9122"]],AUTHORITY["EPSG","4326"]],PROJECTION["Mercator_1SP"],PARAMETER["central_meridian",0],PARAMETER["scale_factor",1],PARAMETER["false_easting",0],PARAMETER["false_northing",0],UNIT["metre",1,AUTHORITY["EPSG","9001"]],AXIS["X",EAST],AXIS["Y",NORTH],EXTENSION["PROJ4","+proj=merc +a=6378137 +b=6378137 +lat_ts=0.0 +lon_0=0.0 +x_0=0.0 +y_0=0 +k=1.0 +units=m +nadgrids=@null +wktext +no_defs"],AUTHORITY["EPSG","3857"]]'
WHERE id = 3857;

UPDATE srs SET
  auth_name = 'EPSG', auth_srid = 4326, 
  wkt = 'GEOGCS["WGS 84",DATUM["WGS_1984",SPHEROID["WGS 84",6378137,298.257223563,AUTHORITY["EPSG","7030"]],AUTHORITY["EPSG","6326"]],PRIMEM["Greenwich",0,AUTHORITY["EPSG","8901"]],UNIT["degree",0.0174532925199433,AUTHORITY["EPSG","9122"]],AUTHORITY["EPSG","4326"]]'
WHERE id = 4326;

INSERT INTO srs (id, auth_name, auth_srid, display_name, wkt, minx, miny, maxx, maxy)
SELECT
  4326, 'EPGSG', 4326, 'WGS 84 / Lon-lat (EPSG:4326)',
  'GEOGCS["WGS 84",DATUM["WGS_1984",SPHEROID["WGS 84",6378137,298.257223563,AUTHORITY["EPSG","7030"]],AUTHORITY["EPSG","6326"]],PRIMEM["Greenwich",0,AUTHORITY["EPSG","8901"]],UNIT["degree",0.0174532925199433,AUTHORITY["EPSG","9122"]],AUTHORITY["EPSG","4326"]]',
  -180, -90, 180, 90
WHERE NOT EXISTS(SELECT * FROM srs WHERE id = 4326);

ALTER TABLE srs ALTER COLUMN wkt DROP DEFAULT;

CREATE SEQUENCE srs_id_seq START 990001 MINVALUE 990001 MAXVALUE 998999;
ALTER TABLE srs ALTER COLUMN id SET DEFAULT nextval('srs_id_seq'::regclass);

ALTER TABLE srs ADD CONSTRAINT srs_auth_check CHECK (auth_name IS NULL AND auth_srid IS NULL OR auth_name IS NOT NULL AND auth_srid IS NOT NULL);
ALTER TABLE srs ADD CONSTRAINT srs_id_check CHECK (id > 0 AND id <= 998999);
ALTER TABLE srs ADD CONSTRAINT srs_id_check_local CHECK (auth_name IS NULL AND auth_srid IS NULL OR id < 990001);

>>>>>>> e923d2f3
```

#### (2018-12-16)

```sql
ALTER TABLE postgis_connection ADD COLUMN port integer;
```

#### `-- e1ad5e94cef9ab9b605948f53331927b52c8f3c5` (2018-09-11)

```sql
ALTER TABLE public.resource ADD COLUMN creation_date timestamp without time zone;
UPDATE public.resource SET creation_date = '1970-01-01';
ALTER TABLE public.resource ALTER COLUMN creation_date SET NOT NULL;
```

#### `-- 229fd7b8d0866f712ebd0e171764700352c25303` (2018-02-02)

```sql
ALTER TABLE public.webmap ADD COLUMN draw_order_enabled boolean;
ALTER TABLE public.webmap_item ADD COLUMN draw_order_position integer;
```

#### `-- 229fd7b8d0866f712ebd0e171764700352c25303` (2017-02-13)

```sql
ALTER TABLE wmsclient_connection DROP CONSTRAINT wmsclient_connection_version_check;
ALTER TABLE wmsclient_connection DROP CONSTRAINT wmsclient_connection_version_check1;
ALTER TABLE wmsclient_connection ADD CONSTRAINT wmsclient_connection_version_check CHECK (version IN ('1.1.1', '1.3.0'));
```

#### `--9edfdefb13cc7a563109510a72d8402589046158` (2017-02-12)

```sql
ALTER TABLE layer_field DROP CONSTRAINT layer_field_datatype_check;
ALTER TABLE layer_field DROP CONSTRAINT layer_field_datatype_check1;

ALTER TABLE layer_field
  ADD CONSTRAINT layer_field_datatype_check CHECK (datatype::text = ANY (ARRAY['INTEGER'::character varying, 'BIGINT'::character varying, 'REAL'::character varying, 'STRING'::character varying, 'DATE'::character varying, 'TIME'::character varying, 'DATETIME'::character varying]::text[]));
```

#### `-- ee85d1ceb4976b20e9eeb0925b614a604554aeb7` (2016-03-08)

```sql
ALTER TABLE vector_layer ALTER COLUMN geometry_type TYPE character varying(15);
ALTER TABLE postgis_layer ALTER COLUMN geometry_type TYPE character varying(15);

ALTER TABLE vector_layer DROP CONSTRAINT vector_layer_geometry_type_check1;
ALTER TABLE postgis_layer DROP CONSTRAINT postgis_layer_geometry_type_check1;

ALTER TABLE postgis_layer DROP CONSTRAINT postgis_layer_geometry_type_check;
ALTER TABLE postgis_layer
  ADD CONSTRAINT postgis_layer_geometry_type_check CHECK (geometry_type::text = ANY (ARRAY['POINT'::character varying, 'LINESTRING'::character varying, 'POLYGON'::character varying, 'MULTIPOINT'::character varying, 'MULTILINESTRING'::character varying, 'MULTIPOLYGON'::character varying]::text[]));

ALTER TABLE vector_layer DROP CONSTRAINT vector_layer_geometry_type_check;
ALTER TABLE vector_layer
  ADD CONSTRAINT vector_layer_geometry_type_check CHECK (geometry_type::text = ANY (ARRAY['POINT'::character varying, 'LINESTRING'::character varying, 'POLYGON'::character varying, 'MULTIPOINT'::character varying, 'MULTILINESTRING'::character varying, 'MULTIPOLYGON'::character varying]::text[]));
```

#### `-- 3a274762cecaf81f4fca75d96421243303792cef` (2015-06-30)

```sql
ALTER TABLE wmsclient_connection ADD COLUMN username character varying;
ALTER TABLE wmsclient_connection ADD COLUMN password character varying;
```


#### `-- cebcff51486370fe3fc164d38b45b7b0b58a61c8` (2015-09-21)

```sql
ALTER TABLE wfsserver_layer ADD COLUMN maxfeatures integer;
```


#### `-- 97ad027f58f4b20453dc1cf3b32897c73a4daa3e` (2015-10-01)

```sql
ALTER TABLE auth_principal ADD COLUMN description character varying;
ALTER TABLE auth_user ADD COLUMN superuser boolean;
ALTER TABLE auth_user ADD COLUMN disabled boolean;
UPDATE auth_user SET superuser = FALSE;
UPDATE auth_user SET disabled = FALSE;
ALTER TABLE auth_user ALTER COLUMN superuser SET NOT NULL;
ALTER TABLE auth_user ALTER COLUMN disabled SET NOT NULL;
```

#### `-- 5dee01ca98d3e19e2b1598ca54bab29c6293d02c` (2015-12-28)

```sql
ALTER TABLE auth_group ADD COLUMN register boolean;
UPDATE auth_group SET register = FALSE;
ALTER TABLE auth_group ALTER COLUMN register SET NOT NULL;
```<|MERGE_RESOLUTION|>--- conflicted
+++ resolved
@@ -2,12 +2,6 @@
 
 `-- psql -d <database_name> -h 192.168.250.1 -U ngw_admin -a -f migration.sql`
 
-<<<<<<< HEAD
-#### (2019-05-16)
-
-```sql
-ALTER TABLE public.webmap ADD COLUMN editable boolean DEFAULT FALSE;
-=======
 #### (2019-05-30)
 
 ```sql
@@ -77,7 +71,12 @@
 ALTER TABLE srs ADD CONSTRAINT srs_id_check CHECK (id > 0 AND id <= 998999);
 ALTER TABLE srs ADD CONSTRAINT srs_id_check_local CHECK (auth_name IS NULL AND auth_srid IS NULL OR id < 990001);
 
->>>>>>> e923d2f3
+```
+
+#### (2019-05-16)
+
+```sql
+ALTER TABLE public.webmap ADD COLUMN editable boolean DEFAULT FALSE;
 ```
 
 #### (2018-12-16)
