import os

from setuptools import setup, find_packages

requires = [
    'pyramid',
    'SQLAlchemy>=0.8,<0.9',
    'transaction',
    'pyramid_tm',
    'pyramid_debugtoolbar',
    'pyramid_mako',
    'zope.sqlalchemy',
    'zope.interface',
    'bunch',
    'waitress',
    'nose',

    'numpy',
    'gdal',
    'psycopg2',
    'geoalchemy',
    'shapely',
    'geojson',
    'pillow',
    'lxml',
    'passlib',
<<<<<<< HEAD
    'pip',
]

=======
    'owslib',
]

components = (
    'core',
    'pyramidcomp',
    'auth',
    'security',
    'spatial_ref_sys',
    'layer_group',
    'layer',
    'feature_layer',
    'feature_description',
    'feature_photo',
    'style',
    'marker_library',
    'webmap',
    'layer_group.root',
    'file_storage',
    'vector_layer',
    'postgis_layer',
    'raster_layer',
    'raster_style',
    'wmsclient',
    'file_upload',
)

>>>>>>> dcc8b539
entry_points = {
    'paste.app_factory': [
        'main = nextgisweb:main'
    ],

    'console_scripts': [
        'nextgisweb = nextgisweb.script:main',
        'nextgisweb-config = nextgisweb.script:config',
    ],

    'nextgisweb.packages': ['nextgisweb = nextgisweb:pkginfo', ],

    'nextgisweb.amd_packages': [
        'nextgisweb = nextgisweb:amd_packages',
    ],
}

setup(name='nextgisweb',
      version='0.0',
      description='nextgisweb',
      long_description="",
      classifiers=[
          "Programming Language :: Python",
          "Framework :: Pyramid",
          "Topic :: Internet :: WWW/HTTP",
          "Topic :: Internet :: WWW/HTTP :: WSGI :: Application",
      ],
      author='',
      author_email='',
      url='',
      keywords='web wsgi bfg pylons pyramid',
      packages=find_packages(),
      include_package_data=True,
      zip_safe=False,
      test_suite='nextgisweb',
      install_requires=requires,
      entry_points=entry_points,
      )<|MERGE_RESOLUTION|>--- conflicted
+++ resolved
@@ -24,39 +24,9 @@
     'pillow',
     'lxml',
     'passlib',
-<<<<<<< HEAD
-    'pip',
-]
-
-=======
     'owslib',
 ]
 
-components = (
-    'core',
-    'pyramidcomp',
-    'auth',
-    'security',
-    'spatial_ref_sys',
-    'layer_group',
-    'layer',
-    'feature_layer',
-    'feature_description',
-    'feature_photo',
-    'style',
-    'marker_library',
-    'webmap',
-    'layer_group.root',
-    'file_storage',
-    'vector_layer',
-    'postgis_layer',
-    'raster_layer',
-    'raster_style',
-    'wmsclient',
-    'file_upload',
-)
-
->>>>>>> dcc8b539
 entry_points = {
     'paste.app_factory': [
         'main = nextgisweb:main'
@@ -94,4 +64,4 @@
       test_suite='nextgisweb',
       install_requires=requires,
       entry_points=entry_points,
-      )+      )
